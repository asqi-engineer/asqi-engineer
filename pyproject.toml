[project]
name = "asqi-engineer"
version = "0.1.0"
description = "ASQI quality checks for AI systems"
readme = "README.md"
requires-python = ">=3.12"
dependencies = [
    "dbos>=1.12.0",
    "docker>=7.1.0",
    "pydantic>=2.11.7",
    "pyyaml>=6.0.2",
    "rich>=14.1.0",
    "typer>=0.16.0",
]

[project.scripts]
asqi = "asqi.main:app"

[dependency-groups]
dev = [
    "bandit>=1.8.6",
    "myst-parser>=4.0.1",
    "pip-audit>=2.9.0",
    "pre-commit>=4.3.0",
    "pytest>=8.4.1",
    "pytest-cov>=6.2.1",
    "ruff>=0.12.8",
    "shibuya>=2025.8.16",
    "sphinx-autoapi>=3.6.0",
    "sphinx-click>=6.0.0",
    "sphinx-contributors>=0.2.7",
    "sphinx-copybutton>=0.5.2",
    "sphinx-design>=0.6.1",
    "sphinxcontrib-typer>=0.5.1",
]
<<<<<<< HEAD
containers = [
    "deepteam==0.2.4",
    "litellm>=1.76.0",
    "openevals>=0.1.0",
]
=======
containers = ["deepteam==0.2.4", "litellm>=1.76.0", "openevals>=0.1.0"]
>>>>>>> f0727ba5

[tool.bandit]
exclude_dirs = [".venv", "tests", "test_containers/mock_tester"]
skips = ["B404", "B603"]

[build-system]
requires = ["hatchling", "pydantic>=2.11.7"]
build-backend = "hatchling.build"

[tool.hatch.build.targets.wheel]
packages = ["src/asqi"]

[tool.hatch.build.hooks.custom]
path = "scripts/build_hooks.py"

[tool.uv]
package = true<|MERGE_RESOLUTION|>--- conflicted
+++ resolved
@@ -33,15 +33,7 @@
     "sphinx-design>=0.6.1",
     "sphinxcontrib-typer>=0.5.1",
 ]
-<<<<<<< HEAD
-containers = [
-    "deepteam==0.2.4",
-    "litellm>=1.76.0",
-    "openevals>=0.1.0",
-]
-=======
 containers = ["deepteam==0.2.4", "litellm>=1.76.0", "openevals>=0.1.0"]
->>>>>>> f0727ba5
 
 [tool.bandit]
 exclude_dirs = [".venv", "tests", "test_containers/mock_tester"]
