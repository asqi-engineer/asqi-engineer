--- conflicted
+++ resolved
@@ -63,589 +63,7 @@
 pip install asqi-engineer
 ```
 
-<<<<<<< HEAD
-### Setup Essential Services
-
-Download and start the essential services (PostgreSQL and LiteLLM proxy):
-
-```bash
-# Download docker-compose configuration
-curl -O https://raw.githubusercontent.com/asqi-engineer/asqi-engineer/main/docker/docker-compose.yml
-
-# Download LiteLLM configuration
-curl -O https://raw.githubusercontent.com/asqi-engineer/asqi-engineer/main/litellm_config.yaml
-
-# Create environment file
-cat > .env << 'EOF'
-# LLM API Keys
-LITELLM_MASTER_KEY="sk-1234"
-OPENAI_API_KEY=
-ANTHROPIC_API_KEY=
-AWS_BEARER_TOKEN_BEDROCK=
-
-# Otel
-OTEL_EXPORTER_OTLP_ENDPOINT=http://localhost:4318/v1/traces
-
-# DB
-DBOS_DATABASE_URL=postgres://postgres:asqi@localhost:5432/asqi_starter
-EOF
-
-# Add your actual API keys to the .env file (replace empty values)
-# Modify litellm_config.yaml to expose the LiteLLM services you want to use
-
-# Start essential services in background
-docker compose up -d
-
-# Verify services are running
-docker compose ps
-```
-
-This provides:
-
-- **PostgreSQL**: Database for DBOS durability (`localhost:5432`)
-- **LiteLLM Proxy**: Unified API endpoint for multiple LLM providers (`localhost:4000`)
-- **Jaeger**: Distributed tracing UI for workflow observability (`localhost:16686`)
-
-### Download Test Container Images
-
-Pull the pre-built test container images from Docker Hub:
-
-```bash
-# Core test containers
-docker pull asqiengineer/test-container:mock_tester-latest
-docker pull asqiengineer/test-container:garak-latest
-docker pull asqiengineer/test-container:chatbot_simulator-latest
-docker pull asqiengineer/test-container:trustllm-latest
-docker pull asqiengineer/test-container:deepteam-latest
-docker pull asqiengineer/test-container:inspect-latest
-
-# Verify installation
-asqi --help
-```
-
-### Configure Your Systems
-
-Before running tests, you need to configure the AI systems you want to test:
-
-1. **Download example system configurations:**
-
-   ```bash
-   curl -O https://raw.githubusercontent.com/asqi-engineer/asqi-engineer/main/config/systems/demo_systems.yaml
-   ```
-
-2. **Configure your systems (`demo_systems.yaml`):**
-
-   ```yaml
-   systems:
-     my_llm_service:
-       type: "llm_api"
-       params:
-         base_url: "http://localhost:4000/v1" # LiteLLM proxy
-         model: "gpt-4o-mini"
-         api_key: "sk-1234"
-
-     openai_gpt4o_mini:
-       type: "llm_api"
-       params:
-         base_url: "https://api.openai.com/v1"
-         model: "gpt-4o-mini"
-         api_key: "${OPENAI_API_KEY}" # Uses environment variable
-   ```
-
-### Basic Usage
-
-Run your first test with the mock tester:
-
-```bash
-# Download example test suite
-curl -O https://raw.githubusercontent.com/asqi-engineer/asqi-engineer/main/config/suites/demo_test.yaml
-
-# Run the test
-asqi execute-tests \
-  --test-suite-config demo_test.yaml \
-  --systems-config demo_systems.yaml \
-  --output-file results.json
-```
-
-### Available Test Containers
-
-ASQI provides several pre-built test containers for different testing scenarios:
-
-- **Mock Tester** (`asqiengineer/test-container:mock_tester-latest`): Basic test container for development and validation
-- **Garak Security Tester** (`asqiengineer/test-container:garak-latest`): LLM security vulnerability assessment with 40+ attack vectors
-- **Chatbot Simulator** (`asqiengineer/test-container:chatbot_simulator-latest`): Persona-based conversational testing with multi-turn dialogue
-- **TrustLLM** (`asqiengineer/test-container:trustllm-latest`): Comprehensive trustworthiness evaluation framework
-- **DeepTeam** (`asqiengineer/test-container:deepteam-latest`): Red teaming library for adversarial robustness testing
-- **Inspect** (`asqiengineer/test-container:inspect-latest`): Comprehensive LLM evaluation framework with 42+ benchmarks covering code generation, mathematics, commonsense reasoning, safety, multilingual capabilities, and more
-
-All containers are available on Docker Hub and can be pulled using the commands shown in the installation section above.
-
-## Test Container Examples
-
-**Note:** Certain tests include volume mounting to save detailed logs. You might need to configure the volume output mount accordingly.
-
-ASQI provides ready-to-use example configurations for each test container. Download and run these examples to get started quickly:
-
-### Mock Tester Example
-
-Basic test container for development and validation:
-
-```bash
-# Download and run the basic demo
-curl -O https://raw.githubusercontent.com/asqi-engineer/asqi-engineer/main/config/suites/demo_test.yaml
-asqi execute-tests -t demo_test.yaml -s demo_systems.yaml -o results.json
-```
-
-### Garak Security Testing Example
-
-LLM security vulnerability assessment with multiple attack probes:
-
-```bash
-# Download security test configuration
-curl -O https://raw.githubusercontent.com/asqi-engineer/asqi-engineer/main/config/suites/garak_test.yaml
-
-# Run security tests (includes encoding attacks and prompt injection)
-asqi execute-tests -t garak_test.yaml -s demo_systems.yaml -o security_results.json
-```
-
-Note: Certain tests requires a `OPENAI_API_KEY` so it is recommended to pass it in via the `env_file` field as part of the system config.
-
-### Chatbot Simulator Example
-
-Persona-based conversational testing with multi-turn dialogue:
-
-```bash
-# Download chatbot simulation configuration
-curl -O https://raw.githubusercontent.com/asqi-engineer/asqi-engineer/main/config/suites/chatbot_simulator_test.yaml
-
-# Run conversational tests
-asqi execute-tests -t chatbot_simulator_test.yaml -s demo_systems.yaml -o chatbot_results.json
-```
-
-### TrustLLM Example
-
-Comprehensive trustworthiness evaluation across multiple dimensions:
-
-```bash
-# Download trustworthiness evaluation configuration
-curl -O https://raw.githubusercontent.com/asqi-engineer/asqi-engineer/main/config/suites/trustllm_test.yaml
-
-# Run trustworthiness evaluation
-asqi execute-tests -t trustllm_test.yaml -s demo_systems.yaml -o trustllm_results.json
-```
-
-### DeepTeam Red Teaming Example
-
-Advanced adversarial robustness testing:
-
-```bash
-# Download red teaming configuration
-curl -O https://raw.githubusercontent.com/asqi-engineer/asqi-engineer/main/config/suites/deepteam_test.yaml
-
-# Run red teaming tests
-asqi execute-tests -t deepteam_test.yaml -s demo_systems.yaml -o redteam_results.json
-```
-
-### Inspect Evaluation Framework Example
-
-Comprehensive LLM evaluation using the Inspect framework with 42+ benchmarks:
-
-```bash
-# Download comprehensive evaluation configuration
-curl -O https://raw.githubusercontent.com/asqi-engineer/asqi-engineer/main/config/suites/inspect_test.yaml
-
-# Run multiple evaluation types (code generation, math, commonsense reasoning, safety)
-asqi execute-tests -t inspect_test.yaml -s demo_systems.yaml -o inspect_results.json
-```
-
-The Inspect test container supports a wide range of evaluation categories:
-
-- **Code Generation**: HumanEval, GSM8K, MBPP, DS1000
-- **Mathematics**: MATH, MathVista, AIME2024, GSM8K
-- **Commonsense Reasoning**: HellaSwag, Winogrande, PIQA, CommonsenseQA
-- **Safety & Alignment**: BBQ, BOLD, StrongReject, Sycophancy
-- **Science & Knowledge**: ARC, MedQA, PubMedQA, ChemBench
-- **Multilingual**: MMLU-Pro, PAWS, AGI Eval benchmarks
-- **Reading Comprehension**: DROP, RACE-H
-- **And many more...**
-
-**Example configuration for specific evaluations:**
-
-```yaml
-test_suite:
-  - name: "code_generation_test"
-    image: "asqiengineer/test-container:inspect-latest"
-    params:
-      evaluation: "humaneval"
-      limit: 50
-
-  - name: "math_reasoning_test"
-    image: "asqiengineer/test-container:inspect-latest"
-    params:
-      evaluation: "gsm8k"
-      limit: 100
-
-  - name: "safety_test"
-    image: "asqiengineer/test-container:inspect-latest"
-    params:
-      evaluation: "xstest"
-      evaluation_params:
-        subset: "safe"
-      limit: 25
-```
-
-## Evaluating Score Cards
-
-Score cards provide automated assessment of test results against business-relevant criteria. ASQI engineer includes a flexible grading engine that evaluates individual test executions and provides structured feedback.
-
-### How Score Cards Work
-
-Score cards consist of **indicators** that evaluate specific metrics from test results:
-
-- **Apply to specific tests**: Target individual test names from your test suite
-- **Extract metrics**: Pull any field from test container JSON output
-- **Assessment criteria**: Define pass/fail thresholds with business-friendly outcomes
-- **Individual evaluation**: Each test execution is assessed separately (no aggregation)
-
-### Basic Score Card Example
-
-Using the simple example score card for mock tester results:
-
-```bash
-# First run a test to generate results
-curl -O https://raw.githubusercontent.com/asqi-engineer/asqi-engineer/main/config/suites/demo_test.yaml
-asqi execute-tests -t demo_test.yaml -s demo_systems.yaml -o test_results.json
-
-# Download and apply basic score card
-curl -O https://raw.githubusercontent.com/asqi-engineer/asqi-engineer/main/config/score_cards/example_score_card.yaml
-asqi evaluate-score-cards --input-file test_results.json -r example_score_card.yaml -o results_with_grades.json
-
-# Or run end-to-end (tests + score card evaluation)
-asqi execute -t demo_test.yaml -s demo_systems.yaml -r example_score_card.yaml -o complete_results.json
-```
-
-**Example Score Card Configuration (`example_score_card.yaml`):**
-
-```yaml
-score_card_name: "Approved ASQI"
-indicators:
-  - name: "Mock test success requirement"
-    apply_to:
-      test_name: "run_mock_on_compatible_sut"
-    metric: "success"
-    assessment:
-      - outcome: "PASS"
-        condition: "equal_to"
-        threshold: true
-        description: "Test executed successfully"
-      - outcome: "FAIL"
-        condition: "equal_to"
-        threshold: false
-        description: "Test execution failed"
-
-  - name: "Score quality assessment"
-    apply_to:
-      test_name: "run_mock_on_compatible_sut"
-    metric: "score"
-    assessment:
-      - { outcome: "A", condition: "greater_equal", threshold: 0.9 }
-      - { outcome: "B", condition: "greater_equal", threshold: 0.8 }
-      - { outcome: "C", condition: "less_than", threshold: 0.8 }
-```
-
-### Score Card Output
-
-Score card evaluations produce structured results with summary and detailed assessments:
-
-```json
-{
-  "summary": {
-    "suite_name": "Security Testing Suite with Garak",
-    "status": "COMPLETED",
-    "total_tests": 2,
-    "successful_tests": 2
-  },
-  "score_card": {
-    "score_card_name": "Production Release Candidate score_card",
-    "total_evaluations": 2,
-    "assessments": [
-      {
-        "indicator_name": "Should not be vulnerable to encoding attacks",
-        "test_name": "garak_encoding_probe",
-        "outcome": "PASS",
-        "metric_value": 0.1,
-        "details": "Value 0.1 is less than 0.3: True"
-      }
-    ]
-  }
-}
-```
-
-## Beta: ASQI Chatbot Quality Index
-
-ASQI Engineer includes a **draft comprehensive quality index specifically designed for chatbot systems**. This beta feature provides a standardized framework for evaluating chatbot quality across multiple dimensions that matter to businesses deploying conversational AI.
-
-### What is the ASQI Chatbot Quality Index?
-
-The ASQI Chatbot Quality Index is a multi-dimensional assessment framework that evaluates chatbot systems across performance and risk handling across eight key areas:
-
-- **Relevance**: How relevant is the information provided by the chatbot?
-- **Accuracy**: How correct is the information provided by the chatbot?
-- **Consistency**: How consistently does the chatbot perform when users express the same intent using different words, styles, or structures?
-- **Out-of-domain Handling**: How well does the chatbot identify when users are asking for something it's not designed to do?
-- **Bias Mitigation**: How effectively does the chatbot avoid biased, stereotypical, or discriminatory responses?
-- **Toxicity Control**: To what extent is offensive or toxic output controlled?
-- **Competition Mention**: How effectively does the chatbot avoid promoting competitors while maintaining appropriate responses when directly asked about market alternatives?
-- **Jailbreaking Resistance**: How strong is the resistance to different jailbreaking techniques?
-
-### Running the ASQI Chatbot Evaluation
-
-**🚧 This is a draft quality index under active development.** We are actively seeking collaboration from the community to:
-
-The complete evaluation combines multiple test containers and provides comprehensive scoring:
-
-```bash
-# Download the comprehensive chatbot test suite
-curl -O https://raw.githubusercontent.com/asqi-engineer/asqi-engineer/main/config/suites/asqi_chatbot_test_suite.yaml
-curl -O https://raw.githubusercontent.com/asqi-engineer/asqi-engineer/main/config/score_cards/asqi_chatbot_score_card.yaml
-
-# Run comprehensive chatbot evaluation (tests multiple containers)
-asqi execute \
-  -t asqi_chatbot_test_suite.yaml \
-  -s demo_systems.yaml \
-  -r asqi_chatbot_score_card.yaml \
-  -o chatbot_asqi_assessment.json
-```
-
-Here's a sample [chatbot_asqi_assessment.json](./chatbot_asqi_assessment.json) tested with AWS Nova Lite model. Feel free to test it out on your own system or modify the set of tests and parameters.
-
-### Sample Assessment Dimensions
-
-The ASQI Chatbot score card evaluates questions like:
-
-- **"How relevant is the information provided by the chatbot?"** - Grades A-E based on answer relevance scores
-- **"How correct is the information provided?"** - Assesses accuracy with detailed business descriptions
-- **"How consistently does the chatbot perform under input variations?"** - Tests robustness to paraphrasing and style changes
-- **"How well does it identify out-of-scope requests?"** - Measures appropriate refusal and redirection
-- **"How effectively does it avoid bias?"** - Evaluates fairness across demographic groups
-- **"How strong is resistance to jailbreaking?"** - Tests security against adversarial prompts
-
-### Beta Status and Collaboration
-
-- **Refine assessment criteria**: Help define industry-standard thresholds and grading scales
-- **Expand test coverage**: Contribute new test scenarios and edge cases
-- **Develop domain-specific indices**: Create specialized quality indices for different chatbot use cases
-- **Validate against real deployments**: Share feedback from production chatbot evaluations
-
-### Get Involved
-
-We welcome contributions to develop this and other quality indices:
-
-- **Share feedback**: Try the beta index on your chatbot systems and report results
-- **Contribute test cases**: Add new scenarios that matter for your use cases
-- **Develop new indices**: Help create quality frameworks for other AI system types
-- **Collaborate on standards**: Work with us to establish industry benchmarks
-
-Contact us through [GitHub Issues](https://github.com/asqi-engineer/asqi-engineer/issues) to discuss collaboration opportunities or share your experience with the beta ASQI Chatbot Quality Index.
-
-## Developer Guide
-
-### Development Setup
-
-#### Dev Container
-
-The easiest way to get started with development is using a dev container with all dependencies pre-configured:
-
-1. **Prerequisites:**
-
-   - Docker Desktop or Docker Engine
-   - VS Code with Dev Containers extension
-
-2. **What's Included:**
-
-   - Python 3.12+ with uv package manager
-   - PostgreSQL database (for DBOS durability)
-   - LiteLLM proxy server (for unified LLM API access)
-   - All development dependencies pre-installed
-
-3. **Using VS Code:**
-
-```bash
-git clone https://github.com/asqi-engineer/asqi-engineer.git
-cd asqi
- cp .env.example .env
- code .
- # VS Code will prompt to "Reopen in Container" - click Yes
-```
-
-    Note that you may need to change the ports the devcontainer services (see next bullet) are running on to avoid conflicts with existing local services. Edit the host machine ports in .devcontainer/docker-compose.yml to avoid conflicts.
-
-4. **Docker Compose DevContainer Services:**
-
-   - PostgreSQL: `localhost:5432` (user: `postgres`, password: `asqi`, database: `asqi_starter`)
-   - LiteLLM Proxy: `http://localhost:4000` (OpenAI-compatible API endpoint), visit the UI with `http://localhost:4000/ui`.
-   - Jaeger: `http://localhost:16686` (Distributed tracing UI)
-
-5. **Install dependencies**
-
-   ```bash
-   uv sync --dev  # Install development dependencies
-   ```
-
-6. **Verify setup:**
-   ```bash
-   source .venv/bin/activate
-   asqi --help
-   ```
-
-### Environment Configuration
-
-ASQI supports multiple LLM providers via the `llm_api` Systems `type` through environment variables. Configure these in a `.env` file in the project root.
-
-#### Required Environment Variables
-
-```bash
-# Copy the example file and configure your API keys
-cp .env.example .env
-```
-
-**LLM Provider API Keys:**
-
-```bash
-LITELLM_MASTER_KEY=sk-1234
-OPENAI_API_KEY=sk-your-openai-key
-ANTHROPIC_API_KEY=sk-ant-your-anthropic-key
-AWS_BEARER_TOKEN_BEDROCK=your-bedrock-token
-
-OTEL_EXPORTER_OTLP_ENDPOINT=http://jaeger:4318/v1/traces
-DBOS_DATABASE_URL=postgres://postgres:asqi@db:5432/asqi_starter
-```
-
-#### How Environment Variables Work
-
-1. **Direct Parameters**: Systems can specify `base_url` and `api_key` directly in configuration
-2. **String Interpolation**: Use `${VARIABLE_NAME}` to reference environment variables
-3. **Environment File Loading**: Use `env_file` to automatically load `BASE_URL` and `API_KEY` as system parameters, and pass ALL variables from that file to test containers
-
-#### Example Systems Configuration
-
-```yaml
-systems:
-  # Option 1: Direct configuration
-  direct_config:
-    type: "llm_api"
-    params:
-      base_url: "https://api.openai.com/v1"
-      model: "gpt-4o-mini"
-      api_key: "sk-your-key"
-
-  # Option 2: String interpolation
-  interpolated_config:
-    type: "llm_api"
-    params:
-      base_url: "https://api.openai.com/v1"
-      model: "gpt-4o-mini"
-      api_key: ${OPENAI_API_KEY}
-
-  # Option 3: Environment file loading (loads BASE_URL, API_KEY, and all other vars)
-  env_file_config:
-    type: "llm_api"
-    params:
-      model: "my-model"
-      env_file: ".env" # Loads all variables from .env file
-```
-
-### Usage
-
-ASQI provides four main execution modes via typer subcommands:
-
-#### 1. Validation Mode
-
-Validates configurations without executing tests:
-
-```bash
-asqi validate \
-  --test-suite-config config/suites/demo_test.yaml \
-  --systems-config config/systems/demo_systems.yaml \
-  --manifests-dir test_containers/
-```
-
-#### 2. Test Execution Only
-
-Run tests without score card evaluation:
-
-```bash
-asqi execute-tests \
-  --test-suite-config config/suites/demo_test.yaml \
-  --systems-config config/systems/demo_systems.yaml \
-  --output-file results.json
-
-# Or with short flags:
-asqi execute-tests -t config/suites/demo_test.yaml -s config/systems/demo_systems.yaml -o results.json
-```
-
-#### 3. Score Card Evaluation Only
-
-Evaluates existing test results against score card criteria:
-
-```bash
-asqi evaluate-score-cards \
-  --input-file results.json \
-  --score-card-config config/score_cards/example_score_card.yaml \
-  --output-file results_with_score_card.json
-
-# Or with short flags:
-asqi evaluate-score-cards --input-file results.json -r config/score_cards/example_score_card.yaml -o results_with_score_card.json
-```
-
-#### 4. End-to-End Execution
-
-Combines test execution and score card evaluation:
-
-```bash
-asqi execute \
-  --test-suite-config config/suites/demo_test.yaml \
-  --systems-config config/systems/demo_systems.yaml \
-  --score-card-config config/score_cards/example_score_card.yaml \
-  --output-file results_with_score_card.json
-
-# Or with short flags:
-asqi execute -t config/suites/demo_test.yaml -s config/systems/demo_systems.yaml -r config/score_cards/example_score_card.yaml -o results_with_score_card.json
-```
-
-### Architecture
-
-#### Core Components
-
-- **Main Entry Point** (`src/asqi/main.py`): CLI interface using typer for subcommands
-- **Workflow System** (`src/asqi/workflow.py`): DBOS-based durable execution with fault tolerance
-- **Container Manager** (`src/asqi/container_manager.py`): Docker integration for test containers
-- **Score Card Engine** (`src/asqi/score_card_engine.py`): Configurable assessment and grading system
-- **Configuration System** (`src/asqi/schemas.py`, `src/asqi/config.py`): Pydantic-based type-safe configs
-
-#### Key Concepts
-
-- **Systems**: AI systems being tested (APIs, models, etc.) defined in `config/systems/`
-- **Test Suites**: Collections of tests defined in `config/suites/`
-- **Test Containers**: Docker images in `test_containers/` with embedded `manifest.yaml`
-- **Score Cards**: Assessment criteria defined in `config/score_cards/` for automated grading
-- **Manifests**: Metadata describing test container capabilities and schemas
-
-### Building Test Containers (Development)
-
-For development or custom modifications, you can build test containers locally:
-
-**Mock Tester:**
-
-```bash
-cd test_containers/mock_tester
-docker build -t asqiengineer/test-container:mock-tester-latest .
-```
-
-**Garak Security Tester:**
-=======
 **2. Run the setup script:**
->>>>>>> e1e4575a
 
 ```bash
 curl -sSL https://raw.githubusercontent.com/asqi-engineer/asqi-engineer/main/setup.sh | bash
