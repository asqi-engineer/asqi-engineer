name: ASQI Project Pipeline

on:
  push:
    branches: [ main ]
    tags: [ 'v*.*.*' ]
  pull_request:
    branches: [ main ]

jobs:
  lint:
    uses: ./.github/workflows/lint.yaml
  test:
    uses: ./.github/workflows/test.yaml

  security:
    uses: ./.github/workflows/security.yaml

  build-publish-container:
    needs: [ lint, test,  security ]
    permissions:
      packages: write
      id-token: write
      contents: read
      attestations: write
    uses: ./.github/workflows/asqi-container-publish.yaml
    secrets: inherit

  build-publish-library:
    if: startsWith(github.ref, 'refs/tags/v')
    # inlined as pypa publisher does not support reusable workflows yet
    needs: [ lint, test, security ]
    permissions:
      id-token: write
      contents: read
    runs-on: ubuntu-latest
    environment:
      name: pypi
    strategy:
      matrix:
        python-version: [ '3.12' ]
    steps:
      - name: ⬇️ Checkout code
        uses: actions/checkout@v5
        with:
          fetch-depth: 0

      - name: 📦 Install uv
        run: |
          curl -LsSf https://astral.sh/uv/install.sh | sh
          echo "$HOME/.cargo/bin" >> $GITHUB_PATH

      - name: 🐍 Set up uv and Python
        run: |
          uv venv
          source .venv/bin/activate

      - name: 🛠️ Install build dependencies
        run: |
          uv sync --locked --python ${{ matrix.python-version }} --group dev

      - name: 🔨 Build package
        run: uv build --wheel

      - name: 🧪 Test wheel installation
        run: |
<<<<<<< HEAD
          uv venv /tmp/test-wheel-env --python ${{ matrix.python-version }}
          . /tmp/test-wheel-env/bin/activate
          # `uv pip install` forces use of just activated temp environment as opposed to `uv add` (which uses env in local folder). 
          # See https://docs.astral.sh/uv/pip/environments/#using-arbitrary-python-environments
          uv pip install dist/*.whl
          asqi --help
          deactivate
          rm -rf /tmp/test-wheel-env
=======
          set -e
          uv venv /tmp/test-wheel-env --python ${{ matrix.python-version }}
          . /tmp/test-wheel-env/bin/activate
          uv pip install dist/*.whl
          asqi --help
>>>>>>> 8cc5cab9

      - name: 🚀 Publish to PyPI
        # This action uses OIDC to securely authenticate with PyPI
        uses: pypa/gh-action-pypi-publish@release/v1<|MERGE_RESOLUTION|>--- conflicted
+++ resolved
@@ -64,22 +64,11 @@
 
       - name: 🧪 Test wheel installation
         run: |
-<<<<<<< HEAD
-          uv venv /tmp/test-wheel-env --python ${{ matrix.python-version }}
-          . /tmp/test-wheel-env/bin/activate
-          # `uv pip install` forces use of just activated temp environment as opposed to `uv add` (which uses env in local folder). 
-          # See https://docs.astral.sh/uv/pip/environments/#using-arbitrary-python-environments
-          uv pip install dist/*.whl
-          asqi --help
-          deactivate
-          rm -rf /tmp/test-wheel-env
-=======
           set -e
           uv venv /tmp/test-wheel-env --python ${{ matrix.python-version }}
           . /tmp/test-wheel-env/bin/activate
           uv pip install dist/*.whl
           asqi --help
->>>>>>> 8cc5cab9
 
       - name: 🚀 Publish to PyPI
         # This action uses OIDC to securely authenticate with PyPI
