--- conflicted
+++ resolved
@@ -111,11 +111,8 @@
             output_path="output.json",
             score_card_configs=None,
             execution_mode="tests_only",
-<<<<<<< HEAD
-            concurrent_tests=3,
-=======
+            concurrent_tests=1,
             test_names=None,
->>>>>>> ea6c1634
         )
         assert "✨ Test execution completed! Workflow ID: workflow-123" in result.stdout
 
@@ -297,11 +294,7 @@
             output_path="out.json",
             score_card_configs=None,
             execution_mode="tests_only",
-<<<<<<< HEAD
-            concurrent_tests=3,
-=======
             test_names=["t1"],
->>>>>>> ea6c1634
         )
         assert "✨ Test execution completed! Workflow ID: workflow-888" in result.stdout
 
