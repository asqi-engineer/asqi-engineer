--- conflicted
+++ resolved
@@ -394,18 +394,12 @@
         container = None
         try:
             # Run container
-<<<<<<< HEAD
             args, mounts = _extract_mounts_from_args(client, args)
 
             logger.info(f"Running container for image '{image}' with args: {args}")
             if mounts:
                 logger.info(f"Mounts: {mounts}")
 
-=======
-            logger.info(
-                f"Running container for image '{image}' with args: {args} on network: {network}"
-            )
->>>>>>> c3e2bfdf
             container = client.containers.run(
                 image,
                 command=args,
