--- conflicted
+++ resolved
@@ -292,11 +292,8 @@
             output_path=output_file,
             score_card_configs=None,
             execution_mode="tests_only",
-<<<<<<< HEAD
             concurrent_tests=concurrent_tests,
-=======
             test_names=test_names,
->>>>>>> ea6c1634
         )
 
         console.print(
