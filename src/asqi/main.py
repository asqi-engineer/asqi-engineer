import atexit
import glob
import os
import signal
from typing import Any, Dict, List, Optional

import typer
import yaml
from pydantic import ValidationError
from rich.console import Console

from asqi.container_manager import shutdown_containers
from asqi.logging_config import configure_logging
from asqi.schemas import Manifest, ScoreCard, SuiteConfig, SUTsConfig
from asqi.validation import validate_test_plan

configure_logging()
console = Console()


def load_yaml_file(file_path: str) -> Dict[str, Any]:
    """Loads a YAML file.

    Args:
        file_path: Path to the YAML file to load

    Returns:
        Dictionary containing the parsed YAML data

    Raises:
        FileNotFoundError: If the specified file does not exist
        ValueError: If the YAML file contains invalid syntax or cannot be parsed
        PermissionError: If the file cannot be read due to permissions
    """
    try:
        with open(file_path, "r") as f:
            return yaml.safe_load(f)
    except FileNotFoundError as e:
        raise FileNotFoundError(f"Configuration file not found: '{file_path}'") from e
    except yaml.YAMLError as e:
        raise ValueError(
            f"Invalid YAML syntax in configuration file '{file_path}': {e}"
        ) from e
    except PermissionError as e:
        raise PermissionError(
            f"Permission denied accessing configuration file '{file_path}'"
        ) from e


def load_score_card_file(score_card_path: str) -> Dict[str, Any]:
    """Load and validate grading score card configuration.

    Args:
        score_card_path: Path to the score card YAML file

    Returns:
        Dictionary containing the validated score card configuration

    Raises:
        FileNotFoundError: If the score card file does not exist
        ValueError: If the YAML is invalid or score card schema validation fails
        PermissionError: If the file cannot be read due to permissions
    """
    try:
        score_card_data = load_yaml_file(score_card_path)
        # Validate score card structure - this will raise ValidationError if invalid
        ScoreCard(**score_card_data)
        return score_card_data
    except ValidationError as e:
        raise ValueError(
            f"Invalid score card configuration in '{score_card_path}': {e}"
        ) from e


def load_and_validate_plan(
    suite_path: str, suts_path: str, manifests_path: str
) -> Dict[str, Any]:
    """
    Performs all validation and returns a structured result.
    This function is pure and does not print or exit.

    Returns:
        A dictionary, e.g., {"status": "success", "errors": []} or
        {"status": "failure", "errors": ["error message"]}.
    """
    errors: List[str] = []
    try:
        suts_data = load_yaml_file(suts_path)
        suts_config = SUTsConfig(**suts_data)

        suite_data = load_yaml_file(suite_path)
        suite_config = SuiteConfig(**suite_data)

        # Load manifests - currently just loads locally. TODO: obtain from registry
        manifests: Dict[str, Manifest] = {}
        manifest_files = glob.glob(
            os.path.join(manifests_path, "**/manifest.yaml"), recursive=True
        )

        for manifest_path in manifest_files:
            manifest_data = load_yaml_file(manifest_path)
            if not manifest_data:
                errors.append(
                    f"Warning: Manifest file at '{manifest_path}' is empty or invalid. Skipping."
                )
                continue

            manifest = Manifest(**manifest_data)

            # Use directory name to derive image name for local validation
            # e.g., "test_containers/mock_tester/manifest.yaml" -> "mock_tester"
            container_dir = os.path.basename(os.path.dirname(manifest_path))

            # Check for duplicate container directories
            if container_dir in manifests:
                # If two manifests have the same container directory, we currently just overwrite and keep the last one.
                pass
            manifests[container_dir] = manifest

    except (FileNotFoundError, ValueError, ValidationError, PermissionError) as e:
        errors.append(str(e))
        return {"status": "failure", "errors": errors}

    validation_errors = validate_test_plan(suite_config, suts_config, manifests)
    if validation_errors:
        return {"status": "failure", "errors": validation_errors}

    return {"status": "success", "errors": []}


app = typer.Typer(help="A test executor for AI systems.")


@app.callback()
def _cli_startup_callback():
    """Global CLI callback invoked before any subcommand.

    Registers shutdown handlers for container cleanup once per process.
    Using a callback keeps registration in the CLI layer and avoids
    side-effects at import time in libraries or tests.
    """
    # Ensure cleanup on normal interpreter exit
    atexit.register(_handle_shutdown)

    # Handle common termination signals
    for sig in (signal.SIGINT, signal.SIGTERM):
        try:
            signal.signal(sig, _handle_shutdown)
        except Exception as e:
            console.print(f"\n[red]❌Could not register handler for {sig}: {e}[/red]")


def _handle_shutdown(signum=None, frame=None):
    signame = None
    if isinstance(signum, int):
        try:
            signame = signal.Signals(signum).name
        except Exception:
            signame = str(signum)

    if not signame:
        return

    console.print(
        f"[yellow] Shutdown signal received ({signame}). Cleaning up ...[/yellow]"
    )
    shutdown_containers()


@app.command("validate", help="Validate test plan configuration without execution.")
def validate(
    suite_file: str = typer.Option(..., help="Path to the test suite YAML file."),
    suts_file: str = typer.Option(..., help="Path to the SUTs YAML file."),
    manifests_dir: str = typer.Option(
        ..., help="Path to dir with test container manifests."
    ),
):
    """Validate test plan configuration without execution."""
    console.print("[blue]--- Running Verification ---[/blue]")

    result = load_and_validate_plan(
        suite_path=suite_file,
        suts_path=suts_file,
        manifests_path=manifests_dir,
    )

    if result["status"] == "failure":
        console.print("\n[red]❌ Test Plan Validation Failed:[/red]")
        for error in result["errors"]:
            for line in str(error).splitlines():
                console.print(f"  [red]- {line}[/red]")
        raise typer.Exit(1)

    console.print("\n[green]✨ Success! The test plan is valid.[/green]")
    console.print(
        "[blue]💡 Use 'execute' or 'execute-tests' commands to run tests.[/blue]"
    )


@app.command()
def execute(
    suite_file: str = typer.Option(..., help="Path to the test suite YAML file."),
    suts_file: str = typer.Option(..., help="Path to the SUTs YAML file."),
    score_card_file: str = typer.Option(
        ..., help="Path to grading score card YAML file."
    ),
    output_file: Optional[str] = typer.Option(
        None, help="Path to save execution results JSON file."
    ),
):
    """Execute the complete end-to-end workflow: tests + score cards (requires Docker)."""
    console.print("[blue]--- 🚀 Executing End-to-End Workflow ---[/blue]")

    try:
        from asqi.workflow import DBOS, start_test_execution

        # Launch DBOS if not already launched
        try:
            DBOS.launch()
        except Exception as e:
            console.print(f"[yellow]Warning: Error launching DBOS: {e}[/yellow]")

        # Load score card configuration
        score_card_configs = None
        try:
            score_card_config = load_score_card_file(score_card_file)
            score_card_configs = [score_card_config]
            console.print(
                f"[green]✅ Loaded grading score card: {score_card_config.get('score_card_name', 'unnamed')}[/green]"
            )
        except (FileNotFoundError, ValueError, PermissionError) as e:
            console.print(f"[red]❌ score card configuration error: {e}[/red]")
            raise typer.Exit(1)

        workflow_id = start_test_execution(
            suite_path=suite_file,
            suts_path=suts_file,
            output_path=output_file,
            score_card_configs=score_card_configs,
            execution_mode="end_to_end",
        )

        console.print(
            f"\n[green]✨ Execution completed! Workflow ID: {workflow_id}[/green]"
        )

    except ImportError:
        console.print("[red]❌ Error: DBOS workflow dependencies not available.[/red]")
        console.print("[yellow]Install with: pip install dbos[/yellow]")
        raise typer.Exit(1)
    except Exception as e:
        console.print(f"[red]❌ Execution failed: {e}[/red]")
        raise typer.Exit(1)


@app.command(name="execute-tests")
def execute_tests(
    suite_file: str = typer.Option(..., help="Path to the test suite YAML file."),
    suts_file: str = typer.Option(..., help="Path to the SUTs YAML file."),
    output_file: Optional[str] = typer.Option(
        None, help="Path to save execution results JSON file."
    ),
<<<<<<< HEAD
    score_card_file: Optional[str] = typer.Option(
        None, help="Path to grading score card YAML file (optional)."
    ),
    test_names: Optional[List[str]] = typer.Option(
        None,
        "--test-names",
        help="Comma-separated list of test names to run (matches suite test names).",
    ),
=======
>>>>>>> 1f8fd079
):
    """Execute only the test suite, skip score card evaluation (requires Docker)."""
    console.print("[blue]--- 🚀 Executing Test Suite ---[/blue]")

    try:
        from asqi.workflow import DBOS, start_test_execution

        # Launch DBOS if not already launched
        try:
            DBOS.launch()
        except Exception as e:
            console.print(f"[yellow]Warning: Error launching DBOS: {e}[/yellow]")

        workflow_id = start_test_execution(
            suite_path=suite_file,
            suts_path=suts_file,
            output_path=output_file,
            score_card_configs=None,
            execution_mode="tests_only",
            test_names=test_names,
        )

        console.print(
            f"\n[green]✨ Test execution completed! Workflow ID: {workflow_id}[/green]"
        )

    except ImportError:
        console.print("[red]❌ Error: DBOS workflow dependencies not available.[/red]")
        console.print("[yellow]Install with: pip install dbos[/yellow]")
        raise typer.Exit(1)
    except Exception as e:
        console.print(f"[red]❌ Test execution failed: {e}[/red]")
        raise typer.Exit(1)


@app.command(name="evaluate-score-cards")
def evaluate_score_cards(
    input_file: str = typer.Option(
        ..., help="Path to JSON file with existing test results."
    ),
    score_card_file: str = typer.Option(
        ..., help="Path to grading score card YAML file."
    ),
    output_file: Optional[str] = typer.Option(
        None, help="Path to save evaluation results JSON file."
    ),
):
    """Evaluate score cards against existing test results from JSON file."""
    console.print("[blue]--- 📊 Evaluating Score Cards ---[/blue]")

    try:
        from asqi.workflow import DBOS, start_score_card_evaluation

        # Launch DBOS if not already launched
        try:
            DBOS.launch()
        except Exception as e:
            console.print(f"[yellow]Warning: Error launching DBOS: {e}[/yellow]")

        # Load score card configuration
        try:
            score_card_config = load_score_card_file(score_card_file)
            score_card_configs = [score_card_config]
            console.print(
                f"[green]✅ Loaded grading score card: {score_card_config.get('score_card_name', 'unnamed')}[/green]"
            )
        except (FileNotFoundError, ValueError, PermissionError) as e:
            console.print(f"[red]❌ score card configuration error: {e}[/red]")
            raise typer.Exit(1)

        workflow_id = start_score_card_evaluation(
            input_path=input_file,
            score_card_configs=score_card_configs,
            output_path=output_file,
        )

        console.print(
            f"\n[green]✨ Score card evaluation completed! Workflow ID: {workflow_id}[/green]"
        )

    except ImportError:
        console.print("[red]❌ Error: DBOS workflow dependencies not available.[/red]")
        console.print("[yellow]Install with: pip install dbos[/yellow]")
        raise typer.Exit(1)
    except Exception as e:
        console.print(f"[red]❌ Score card evaluation failed: {e}[/red]")
        raise typer.Exit(1)


if __name__ == "__main__":
    app()<|MERGE_RESOLUTION|>--- conflicted
+++ resolved
@@ -260,17 +260,11 @@
     output_file: Optional[str] = typer.Option(
         None, help="Path to save execution results JSON file."
     ),
-<<<<<<< HEAD
-    score_card_file: Optional[str] = typer.Option(
-        None, help="Path to grading score card YAML file (optional)."
-    ),
     test_names: Optional[List[str]] = typer.Option(
         None,
         "--test-names",
         help="Comma-separated list of test names to run (matches suite test names).",
     ),
-=======
->>>>>>> 1f8fd079
 ):
     """Execute only the test suite, skip score card evaluation (requires Docker)."""
     console.print("[blue]--- 🚀 Executing Test Suite ---[/blue]")
